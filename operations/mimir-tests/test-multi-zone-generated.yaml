--- conflicted
+++ resolved
@@ -577,12 +577,8 @@
         - -server.grpc.keepalive.ping-without-stream-allowed=true
         - -server.http-listen-port=8080
         - -target=distributor
-<<<<<<< HEAD
         - -usage-stats.installation-mode=jsonnet
-        image: grafana/mimir:2.3.1
-=======
         image: grafana/mimir:2.4.0
->>>>>>> 32137ee2
         imagePullPolicy: IfNotPresent
         name: distributor
         ports:
@@ -752,12 +748,8 @@
         - -server.http-write-timeout=1m
         - -store.max-query-length=12000h
         - -target=query-frontend
-<<<<<<< HEAD
         - -usage-stats.installation-mode=jsonnet
-        image: grafana/mimir:2.3.1
-=======
         image: grafana/mimir:2.4.0
->>>>>>> 32137ee2
         imagePullPolicy: IfNotPresent
         name: query-frontend
         ports:
@@ -827,12 +819,8 @@
         - -server.grpc.keepalive.ping-without-stream-allowed=true
         - -server.http-listen-port=8080
         - -target=query-scheduler
-<<<<<<< HEAD
         - -usage-stats.installation-mode=jsonnet
-        image: grafana/mimir:2.3.1
-=======
         image: grafana/mimir:2.4.0
->>>>>>> 32137ee2
         imagePullPolicy: IfNotPresent
         name: query-scheduler
         ports:
@@ -961,12 +949,8 @@
         - -store-gateway.sharding-ring.zone-awareness-enabled=true
         - -store.max-query-length=768h
         - -target=ruler
-<<<<<<< HEAD
         - -usage-stats.installation-mode=jsonnet
-        image: grafana/mimir:2.3.1
-=======
         image: grafana/mimir:2.4.0
->>>>>>> 32137ee2
         imagePullPolicy: IfNotPresent
         name: ruler
         ports:
@@ -1138,12 +1122,8 @@
         - -server.grpc.keepalive.ping-without-stream-allowed=true
         - -server.http-listen-port=8080
         - -target=compactor
-<<<<<<< HEAD
         - -usage-stats.installation-mode=jsonnet
-        image: grafana/mimir:2.3.1
-=======
         image: grafana/mimir:2.4.0
->>>>>>> 32137ee2
         imagePullPolicy: IfNotPresent
         name: compactor
         ports:
@@ -1258,12 +1238,8 @@
         - -server.grpc.keepalive.ping-without-stream-allowed=true
         - -server.http-listen-port=8080
         - -target=ingester
-<<<<<<< HEAD
         - -usage-stats.installation-mode=jsonnet
-        image: grafana/mimir:2.3.1
-=======
         image: grafana/mimir:2.4.0
->>>>>>> 32137ee2
         imagePullPolicy: IfNotPresent
         name: ingester
         ports:
@@ -1378,12 +1354,8 @@
         - -server.grpc.keepalive.ping-without-stream-allowed=true
         - -server.http-listen-port=8080
         - -target=ingester
-<<<<<<< HEAD
         - -usage-stats.installation-mode=jsonnet
-        image: grafana/mimir:2.3.1
-=======
         image: grafana/mimir:2.4.0
->>>>>>> 32137ee2
         imagePullPolicy: IfNotPresent
         name: ingester
         ports:
@@ -1498,12 +1470,8 @@
         - -server.grpc.keepalive.ping-without-stream-allowed=true
         - -server.http-listen-port=8080
         - -target=ingester
-<<<<<<< HEAD
         - -usage-stats.installation-mode=jsonnet
-        image: grafana/mimir:2.3.1
-=======
         image: grafana/mimir:2.4.0
->>>>>>> 32137ee2
         imagePullPolicy: IfNotPresent
         name: ingester
         ports:
@@ -1845,12 +1813,8 @@
         - -store-gateway.sharding-ring.wait-stability-min-duration=1m
         - -store-gateway.sharding-ring.zone-awareness-enabled=true
         - -target=store-gateway
-<<<<<<< HEAD
         - -usage-stats.installation-mode=jsonnet
-        image: grafana/mimir:2.3.1
-=======
         image: grafana/mimir:2.4.0
->>>>>>> 32137ee2
         imagePullPolicy: IfNotPresent
         name: store-gateway
         ports:
@@ -1980,12 +1944,8 @@
         - -store-gateway.sharding-ring.wait-stability-min-duration=1m
         - -store-gateway.sharding-ring.zone-awareness-enabled=true
         - -target=store-gateway
-<<<<<<< HEAD
         - -usage-stats.installation-mode=jsonnet
-        image: grafana/mimir:2.3.1
-=======
         image: grafana/mimir:2.4.0
->>>>>>> 32137ee2
         imagePullPolicy: IfNotPresent
         name: store-gateway
         ports:
@@ -2115,12 +2075,8 @@
         - -store-gateway.sharding-ring.wait-stability-min-duration=1m
         - -store-gateway.sharding-ring.zone-awareness-enabled=true
         - -target=store-gateway
-<<<<<<< HEAD
         - -usage-stats.installation-mode=jsonnet
-        image: grafana/mimir:2.3.1
-=======
         image: grafana/mimir:2.4.0
->>>>>>> 32137ee2
         imagePullPolicy: IfNotPresent
         name: store-gateway
         ports:
