--- conflicted
+++ resolved
@@ -2,7 +2,6 @@
 
 ## master / unreleased
 
-<<<<<<< HEAD
 * [CHANGE] Ingester: don't update internal "last updated" timestamp of TSDB if tenant only sends invalid samples. This affects how "idle" time is computed. #3727
 * [CHANGE] Require explicit flag `-<prefix>.tls-enabled` to enable TLS in GRPC clients. Previously it was enough to specify a TLS flag to enable TLS validation. #3156
 * [CHANGE] Query-frontend: removed `-querier.split-queries-by-day` (deprecated in Cortex 0.4.0). You should use `-querier.split-queries-by-interval` instead. #3813
@@ -80,9 +79,9 @@
 * [BUGFIX] Store-gateway: fixed a panic caused by a race condition when the index-header lazy loading is enabled. #3775 #3789
 * [BUGFIX] Compactor: fixed "could not guess file size" log when uploading blocks deletion marks to the global location. #3807
 * [BUGFIX] Prevent panic at start if the http_prefix setting doesn't have a valid value. #3796
-=======
+* [BUGFIX] Memberlist: fixed panic caused by race condition in `armon/go-metrics` used by memberlist client. #3724
+
 ## 1.7.0
->>>>>>> 51d33336
 
 Note the blocks storage compactor runs a migration task at startup in this version, which can take many minutes and use a lot of RAM.
 [Turn this off after first run](https://cortexmetrics.io/docs/blocks-storage/production-tips/#ensure-deletion-marks-migration-is-disabled-after-first-run).
@@ -167,11 +166,7 @@
 * [BUGFIX] Alertmanager: don't serve HTTP requests until Alertmanager has fully started. Serving HTTP requests earlier may result in loss of configuration for the user. #3679
 * [BUGFIX] Do not log "failed to load config" if runtime config file is empty. #3706
 * [BUGFIX] Do not allow to use a runtime config file containing multiple YAML documents. #3706
-<<<<<<< HEAD
-* [BUGFIX] Memberlist: fixed panic caused by race condition in `armon/go-metrics` used by memberlist client. #3724
-=======
 * [BUGFIX] HA Tracker: don't track as error in the `cortex_kv_request_duration_seconds` metric a CAS operation intentionally aborted. #3745
->>>>>>> 51d33336
 
 ## 1.6.0
 
